--- conflicted
+++ resolved
@@ -22,10 +22,6 @@
       fail-fast: true
       matrix:
         os: [ ubuntu-22.04, macos-latest ]
-<<<<<<< HEAD
-        sql_engine: [ local-engine, remote-engine ]
-=======
->>>>>>> 7599f49a
     env:
       use_credentials: ${{ secrets.AWS_SECRET_ACCESS_KEY != '' && secrets.AWS_ACCESS_KEY_ID != '' }}
     steps:
@@ -114,7 +110,7 @@
         run: expect -v
       - name: Test all Unix
         env:
-          SQL_ENGINE: "local-engine"
+          SQL_ENGINE: ${{ matrix.sql_engine }}
           PARQUET_RUNTIME_JAR: ${{ steps.parquet_cli.outputs.runtime_jar }}
           BATS_TEST_RETRIES: "3"
         run: |
