// Copyright 2019 Dolthub, Inc.
//
// Licensed under the Apache License, Version 2.0 (the "License");
// you may not use this file except in compliance with the License.
// You may obtain a copy of the License at
//
//     http://www.apache.org/licenses/LICENSE-2.0
//
// Unless required by applicable law or agreed to in writing, software
// distributed under the License is distributed on an "AS IS" BASIS,
// WITHOUT WARRANTIES OR CONDITIONS OF ANY KIND, either express or implied.
// See the License for the specific language governing permissions and
// limitations under the License.

package sqlserver

import (
	"crypto/tls"
	"fmt"
	"net"
	"path/filepath"

	"github.com/dolthub/dolt/go/cmd/dolt/commands/engine"
	"github.com/dolthub/dolt/go/libraries/doltcore/env"
)

// LogLevel defines the available levels of logging for the server.
type LogLevel string

const (
	LogLevel_Trace   LogLevel = "trace"
	LogLevel_Debug   LogLevel = "debug"
	LogLevel_Info    LogLevel = "info"
	LogLevel_Warning LogLevel = "warning"
	LogLevel_Error   LogLevel = "error"
	LogLevel_Fatal   LogLevel = "fatal"
)

const (
	defaultHost                    = "localhost"
	defaultPort                    = 3306
	defaultUser                    = "root"
	defaultPass                    = ""
	defaultTimeout                 = 8 * 60 * 60 * 1000 // 8 hours, same as MySQL
	defaultReadOnly                = false
	defaultLogLevel                = LogLevel_Info
	defaultAutoCommit              = true
	defaultMaxConnections          = 100
	defaultQueryParallelism        = 2
	defaultPersistenceBahavior     = loadPerisistentGlobals
	defaultDataDir                 = "."
	defaultCfgDir                  = ".doltcfg"
	defaultPrivilegeFilePath       = "privileges.db"
	defaultMetricsHost             = ""
	defaultMetricsPort             = -1
	defaultAllowCleartextPasswords = false
)

const (
	ignorePeristentGlobals = "ignore"
	loadPerisistentGlobals = "load"
)

// String returns the string representation of the log level.
func (level LogLevel) String() string {
	switch level {
	case LogLevel_Trace:
		fallthrough
	case LogLevel_Debug:
		fallthrough
	case LogLevel_Info:
		fallthrough
	case LogLevel_Warning:
		fallthrough
	case LogLevel_Error:
		fallthrough
	case LogLevel_Fatal:
		return string(level)
	default:
		return "unknown"
	}
}

// ServerConfig contains all of the configurable options for the MySQL-compatible server.
type ServerConfig interface {
	// Host returns the domain that the server will run on. Accepts an IPv4 or IPv6 address, in addition to localhost.
	Host() string
	// Port returns the port that the server will run on. The valid range is [1024, 65535].
	Port() int
	// User returns the username that connecting clients must use.
	User() string
	// Password returns the password that connecting clients must use.
	Password() string
	// ReadTimeout returns the read timeout in milliseconds
	ReadTimeout() uint64
	// WriteTimeout returns the write timeout in milliseconds
	WriteTimeout() uint64
	// ReadOnly returns whether the server will only accept read statements or all statements.
	ReadOnly() bool
	// LogLevel returns the level of logging that the server will use.
	LogLevel() LogLevel
	// Autocommit defines the value of the @@autocommit session variable used on every connection
	AutoCommit() bool
	// DatabaseNamesAndPaths returns an array of env.EnvNameAndPathObjects corresponding to the databases to be loaded in
	// a multiple db configuration. If nil is returned the server will look for a database in the current directory and
	// give it a name automatically.
	DatabaseNamesAndPaths() []env.EnvNameAndPath
	// DataDir is the path to a directory to use as the data dir, both to create new databases and locate existing ones.
	DataDir() string
	// CfgDir is the path to a directory to use to store the dolt configuration files.
	CfgDir() string
	// MaxConnections returns the maximum number of simultaneous connections the server will allow.  The default is 1
	MaxConnections() uint64
	// QueryParallelism returns the parallelism that should be used by the go-mysql-server analyzer
	QueryParallelism() int
	// TLSKey returns a path to the servers PEM-encoded private TLS key. "" if there is none.
	TLSKey() string
	// TLSCert returns a path to the servers PEM-encoded TLS certificate chain. "" if there is none.
	TLSCert() string
	// RequireSecureTransport is true if the server should reject non-TLS connections.
	RequireSecureTransport() bool
	// PersistenceBehavior is "load" if we include persisted system globals on server init
	PersistenceBehavior() string
	// DisableClientMultiStatements is true if we want the server to not
	// process incoming ComQuery packets as if they had multiple queries in
	// them, even if the client advertises support for MULTI_STATEMENTS.
	DisableClientMultiStatements() bool
	// MetricsLabels returns labels that are applied to all prometheus metrics
	MetricsLabels() map[string]string
	MetricsHost() string
	MetricsPort() int
	// PrivilegeFilePath returns the path to the file which contains all needed privilege information in the form of a
	// JSON string.
	PrivilegeFilePath() string
	// UserVars is an array containing user specific session variables
	UserVars() []UserSessionVars
	// JwksConfig is an array containing jwks config
	JwksConfig() []engine.JwksConfig
	// AllowCleartextPasswords is true if the server should accept cleartext passwords.
	AllowCleartextPasswords() bool
}

type commandLineServerConfig struct {
	host                    string
	port                    int
	user                    string
	password                string
	timeout                 uint64
	readOnly                bool
	logLevel                LogLevel
	dbNamesAndPaths         []env.EnvNameAndPath
	dataDir                 string
	cfgDir                  string
	autoCommit              bool
	maxConnections          uint64
	queryParallelism        int
	tlsKey                  string
	tlsCert                 string
	requireSecureTransport  bool
	persistenceBehavior     string
	privilegeFilePath       string
	allowCleartextPasswords bool
}

var _ ServerConfig = (*commandLineServerConfig)(nil)

// Host returns the domain that the server will run on. Accepts an IPv4 or IPv6 address, in addition to localhost.
func (cfg *commandLineServerConfig) Host() string {
	return cfg.host
}

// Port returns the port that the server will run on. The valid range is [1024, 65535].
func (cfg *commandLineServerConfig) Port() int {
	return cfg.port
}

// User returns the username that connecting clients must use.
func (cfg *commandLineServerConfig) User() string {
	return cfg.user
}

// Password returns the password that connecting clients must use.
func (cfg *commandLineServerConfig) Password() string {
	return cfg.password
}

// ReadTimeout returns the read and write timeouts.
func (cfg *commandLineServerConfig) ReadTimeout() uint64 {
	return cfg.timeout
}

// WriteTimeout returns the read and write timeouts.
func (cfg *commandLineServerConfig) WriteTimeout() uint64 {
	return cfg.timeout
}

// ReadOnly returns whether the server will only accept read statements or all statements.
func (cfg *commandLineServerConfig) ReadOnly() bool {
	return cfg.readOnly
}

// LogLevel returns the level of logging that the server will use.
func (cfg *commandLineServerConfig) LogLevel() LogLevel {
	return cfg.logLevel
}

// Autocommit defines the value of the @@autocommit session variable used on every connection
func (cfg *commandLineServerConfig) AutoCommit() bool {
	return cfg.autoCommit
}

// MaxConnections returns the maximum number of simultaneous connections the server will allow.  The default is 1
func (cfg *commandLineServerConfig) MaxConnections() uint64 {
	return cfg.maxConnections
}

// QueryParallelism returns the parallelism that should be used by the go-mysql-server analyzer
func (cfg *commandLineServerConfig) QueryParallelism() int {
	return cfg.queryParallelism
}

// PersistenceBehavior returns whether to autoload persisted server configuration
func (cfg *commandLineServerConfig) PersistenceBehavior() string {
	return cfg.persistenceBehavior
}

func (cfg *commandLineServerConfig) TLSKey() string {
	return cfg.tlsKey
}

func (cfg *commandLineServerConfig) TLSCert() string {
	return cfg.tlsCert
}

func (cfg *commandLineServerConfig) RequireSecureTransport() bool {
	return cfg.requireSecureTransport
}

func (cfg *commandLineServerConfig) DisableClientMultiStatements() bool {
	return false
}

func (cfg *commandLineServerConfig) MetricsLabels() map[string]string {
	return nil
}

func (cfg *commandLineServerConfig) MetricsHost() string {
	return defaultMetricsHost
}

func (cfg *commandLineServerConfig) MetricsPort() int {
	return defaultMetricsPort
}

func (cfg *commandLineServerConfig) PrivilegeFilePath() string {
	return cfg.privilegeFilePath
}

func (cfg *commandLineServerConfig) UserVars() []UserSessionVars {
	return nil
}

func (cfg *commandLineServerConfig) JwksConfig() []engine.JwksConfig {
	return nil
}

func (cfg *commandLineServerConfig) AllowCleartextPasswords() bool {
	return cfg.allowCleartextPasswords
}

// DatabaseNamesAndPaths returns an array of env.EnvNameAndPathObjects corresponding to the databases to be loaded in
// a multiple db configuration. If nil is returned the server will look for a database in the current directory and
// give it a name automatically.
func (cfg *commandLineServerConfig) DatabaseNamesAndPaths() []env.EnvNameAndPath {
	return cfg.dbNamesAndPaths
}

func (cfg *commandLineServerConfig) DataDir() string {
	return cfg.dataDir
}

func (cfg *commandLineServerConfig) CfgDir() string {
	return cfg.cfgDir
}

// withHost updates the host and returns the called `*commandLineServerConfig`, which is useful for chaining calls.
func (cfg *commandLineServerConfig) withHost(host string) *commandLineServerConfig {
	cfg.host = host
	return cfg
}

// WithPort updates the port and returns the called `*commandLineServerConfig`, which is useful for chaining calls.
func (cfg *commandLineServerConfig) WithPort(port int) *commandLineServerConfig {
	cfg.port = port
	return cfg
}

// withUser updates the user and returns the called `*commandLineServerConfig`, which is useful for chaining calls.
func (cfg *commandLineServerConfig) withUser(user string) *commandLineServerConfig {
	cfg.user = user
	return cfg
}

// withPassword updates the password and returns the called `*commandLineServerConfig`, which is useful for chaining calls.
func (cfg *commandLineServerConfig) withPassword(password string) *commandLineServerConfig {
	cfg.password = password
	return cfg
}

// withTimeout updates the timeout and returns the called `*commandLineServerConfig`, which is useful for chaining calls.
func (cfg *commandLineServerConfig) withTimeout(timeout uint64) *commandLineServerConfig {
	cfg.timeout = timeout
	return cfg
}

// withReadOnly updates the read only flag and returns the called `*commandLineServerConfig`, which is useful for chaining calls.
func (cfg *commandLineServerConfig) withReadOnly(readonly bool) *commandLineServerConfig {
	cfg.readOnly = readonly
	return cfg
}

// withLogLevel updates the log level and returns the called `*commandLineServerConfig`, which is useful for chaining calls.
func (cfg *commandLineServerConfig) withLogLevel(loglevel LogLevel) *commandLineServerConfig {
	cfg.logLevel = loglevel
	return cfg
}

// withMaxConnections updates the maximum number of concurrent connections and returns the called
// `*commandLineServerConfig`, which is useful for chaining calls.
func (cfg *commandLineServerConfig) withMaxConnections(maxConnections uint64) *commandLineServerConfig {
	cfg.maxConnections = maxConnections
	return cfg
}

// withQueryParallelism updates the query parallelism and returns the called `*commandLineServerConfig`, which is useful for chaining calls.
func (cfg *commandLineServerConfig) withQueryParallelism(queryParallelism int) *commandLineServerConfig {
	cfg.queryParallelism = queryParallelism
	return cfg
}

func (cfg *commandLineServerConfig) withDBNamesAndPaths(dbNamesAndPaths []env.EnvNameAndPath) *commandLineServerConfig {
	cfg.dbNamesAndPaths = dbNamesAndPaths
	return cfg
}

func (cfg *commandLineServerConfig) withDataDir(dataDir string) *commandLineServerConfig {
	cfg.dataDir = dataDir
	return cfg
}

func (cfg *commandLineServerConfig) withCfgDir(cfgDir string) *commandLineServerConfig {
	cfg.cfgDir = cfgDir
	return cfg
}

func (cfg *commandLineServerConfig) withPersistenceBehavior(persistenceBehavior string) *commandLineServerConfig {
	cfg.persistenceBehavior = persistenceBehavior
	return cfg
}

func (cfg *commandLineServerConfig) withPrivilegeFilePath(privFilePath string) *commandLineServerConfig {
	cfg.privilegeFilePath = privFilePath
	return cfg
}

func (cfg *commandLineServerConfig) withAllowCleartextPasswords(allow bool) *commandLineServerConfig {
	cfg.allowCleartextPasswords = allow
	return cfg
}

// DefaultServerConfig creates a `*ServerConfig` that has all of the options set to their default values.
func DefaultServerConfig() *commandLineServerConfig {
	return &commandLineServerConfig{
<<<<<<< HEAD
		host:                defaultHost,
		user:                defaultUser,
		port:                defaultPort,
		password:            defaultPass,
		timeout:             defaultTimeout,
		readOnly:            defaultReadOnly,
		logLevel:            defaultLogLevel,
		autoCommit:          defaultAutoCommit,
		maxConnections:      defaultMaxConnections,
		queryParallelism:    defaultQueryParallelism,
		persistenceBehavior: defaultPersistenceBahavior,
		dataDir:             defaultDataDir,
		cfgDir:              filepath.Join(defaultDataDir, defaultCfgDir),
		privilegeFilePath:   filepath.Join(defaultDataDir, defaultCfgDir, defaultPrivilegeFilePath),
=======
		host:                    defaultHost,
		port:                    defaultPort,
		user:                    defaultUser,
		password:                defaultPass,
		timeout:                 defaultTimeout,
		readOnly:                defaultReadOnly,
		logLevel:                defaultLogLevel,
		autoCommit:              defaultAutoCommit,
		maxConnections:          defaultMaxConnections,
		queryParallelism:        defaultQueryParallelism,
		persistenceBehavior:     defaultPersistenceBahavior,
		dataDir:                 defaultDataDir,
		cfgDir:                  filepath.Join(defaultDataDir, defaultCfgDir),
		privilegeFilePath:       filepath.Join(defaultDataDir, defaultCfgDir, defaultPrivilegeFilePath),
		allowCleartextPasswords: defaultAllowCleartextPasswords,
>>>>>>> 10796c1d
	}
}

// Validate returns an `error` if any field is not valid.
func ValidateConfig(config ServerConfig) error {
	if config.Host() != "localhost" {
		ip := net.ParseIP(config.Host())
		if ip == nil {
			return fmt.Errorf("address is not a valid IP: %v", config.Host())
		}
	}
	if config.Port() < 1024 || config.Port() > 65535 {
		return fmt.Errorf("port is not in the range between 1024-65535: %v\n", config.Port())
	}
	if len(config.User()) == 0 {
		return fmt.Errorf("user cannot be empty")
	}
	if config.LogLevel().String() == "unknown" {
		return fmt.Errorf("loglevel is invalid: %v\n", string(config.LogLevel()))
	}
	if config.RequireSecureTransport() && config.TLSCert() == "" && config.TLSKey() == "" {
		return fmt.Errorf("require_secure_transport can only be `true` when a tls_key and tls_cert are provided.")
	}
	return nil
}

// ConnectionString returns a Data Source Name (DSN) to be used by go clients for connecting to a running server.
func ConnectionString(config ServerConfig, database string) string {
	str := fmt.Sprintf("%v:%v@tcp(%v:%v)/%v", config.User(), config.Password(), config.Host(), config.Port(), database)
	if config.AllowCleartextPasswords() {
		str += "?allowCleartextPasswords=1"
	}
	return str
}

// ConfigInfo returns a summary of some of the config which contains some of the more important information
func ConfigInfo(config ServerConfig) string {
	return fmt.Sprintf(`HP="%v:%v"|T="%v"|R="%v"|L="%v"`, config.Host(), config.Port(),
		config.ReadTimeout(), config.ReadOnly(), config.LogLevel())
}

// LoadTLSConfig loads the certificate chain from config.TLSKey() and config.TLSCert() and returns
// a *tls.Config configured for its use. Returns `nil` if key and cert are `""`.
func LoadTLSConfig(cfg ServerConfig) (*tls.Config, error) {
	if cfg.TLSKey() == "" && cfg.TLSCert() == "" {
		return nil, nil
	}
	c, err := tls.LoadX509KeyPair(cfg.TLSCert(), cfg.TLSKey())
	if err != nil {
		return nil, err
	}
	return &tls.Config{
		Certificates: []tls.Certificate{
			c,
		},
	}, nil
}<|MERGE_RESOLUTION|>--- conflicted
+++ resolved
@@ -371,25 +371,9 @@
 // DefaultServerConfig creates a `*ServerConfig` that has all of the options set to their default values.
 func DefaultServerConfig() *commandLineServerConfig {
 	return &commandLineServerConfig{
-<<<<<<< HEAD
-		host:                defaultHost,
+		host:                    defaultHost,
 		user:                defaultUser,
 		port:                defaultPort,
-		password:            defaultPass,
-		timeout:             defaultTimeout,
-		readOnly:            defaultReadOnly,
-		logLevel:            defaultLogLevel,
-		autoCommit:          defaultAutoCommit,
-		maxConnections:      defaultMaxConnections,
-		queryParallelism:    defaultQueryParallelism,
-		persistenceBehavior: defaultPersistenceBahavior,
-		dataDir:             defaultDataDir,
-		cfgDir:              filepath.Join(defaultDataDir, defaultCfgDir),
-		privilegeFilePath:   filepath.Join(defaultDataDir, defaultCfgDir, defaultPrivilegeFilePath),
-=======
-		host:                    defaultHost,
-		port:                    defaultPort,
-		user:                    defaultUser,
 		password:                defaultPass,
 		timeout:                 defaultTimeout,
 		readOnly:                defaultReadOnly,
@@ -402,7 +386,6 @@
 		cfgDir:                  filepath.Join(defaultDataDir, defaultCfgDir),
 		privilegeFilePath:       filepath.Join(defaultDataDir, defaultCfgDir, defaultPrivilegeFilePath),
 		allowCleartextPasswords: defaultAllowCleartextPasswords,
->>>>>>> 10796c1d
 	}
 }
 
