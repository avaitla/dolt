// Copyright 2019 Dolthub, Inc.
//
// Licensed under the Apache License, Version 2.0 (the "License");
// you may not use this file except in compliance with the License.
// You may obtain a copy of the License at
//
//     http://www.apache.org/licenses/LICENSE-2.0
//
// Unless required by applicable law or agreed to in writing, software
// distributed under the License is distributed on an "AS IS" BASIS,
// WITHOUT WARRANTIES OR CONDITIONS OF ANY KIND, either express or implied.
// See the License for the specific language governing permissions and
// limitations under the License.

package sqlserver

import (
	"fmt"
	"net/http"
	"os"
	"strings"
	"sync"
	"testing"

	_ "github.com/go-sql-driver/mysql"
	"github.com/gocraft/dbr/v2"
	"github.com/stretchr/testify/assert"
	"github.com/stretchr/testify/require"
	"golang.org/x/net/context"

	"github.com/dolthub/dolt/go/libraries/doltcore/dtestutils/testcommands"
	"github.com/dolthub/dolt/go/libraries/doltcore/env"
	"github.com/dolthub/dolt/go/libraries/doltcore/sqle"
	"github.com/dolthub/dolt/go/libraries/doltcore/sqle/dsess"
	"github.com/dolthub/dolt/go/libraries/utils/config"
)

//TODO: server tests need to expose a higher granularity for server interactions:
// - replication readers and writers that are connected through configs
// - configs need to be dynamic
// - interleave inter and intra-session queries
// - simulate server/connection failures
// - load balancing?
// - multi-master?

type testPerson struct {
	Name       string
	Age        int
	Is_married bool
	Title      string
}

type testResult struct {
	Branch string
}

var (
	bill = testPerson{"Bill Billerson", 32, true, "Senior Dufus"}
	john = testPerson{"John Johnson", 25, false, "Dufus"}
	rob  = testPerson{"Rob Robertson", 21, false, ""}
)

func TestServerArgs(t *testing.T) {
	serverController := NewServerController()
	dEnv, err := sqle.CreateEnvWithSeedData()
	require.NoError(t, err)
	defer func() {
		assert.NoError(t, dEnv.DoltDB.Close())
	}()
	go func() {
		startServer(context.Background(), "0.0.0", "dolt sql-server", []string{
			"-H", "localhost",
			"-P", "15200",
			"-u", "username",
			"-p", "password",
			"-t", "5",
			"-l", "info",
			"-r",
		}, dEnv, serverController)
	}()
	err = serverController.WaitForStart()
	require.NoError(t, err)
	conn, err := dbr.Open("mysql", "username:password@tcp(localhost:15200)/", nil)
	require.NoError(t, err)
	err = conn.Close()
	require.NoError(t, err)
	serverController.StopServer()
	err = serverController.WaitForClose()
	assert.NoError(t, err)
}

func TestYAMLServerArgs(t *testing.T) {
	const yamlConfig = `
log_level: info

behavior:
    read_only: true

user:
    name: username
    password: password

listener:
    host: localhost
    port: 15200
    read_timeout_millis: 5000
    write_timeout_millis: 5000
`
	dEnv, err := sqle.CreateEnvWithSeedData()
	require.NoError(t, err)
	defer func() {
		assert.NoError(t, dEnv.DoltDB.Close())
	}()
	serverController := NewServerController()
	go func() {

		dEnv.FS.WriteFile("config.yaml", []byte(yamlConfig))
		startServer(context.Background(), "0.0.0", "dolt sql-server", []string{
			"--config", "config.yaml",
		}, dEnv, serverController)
	}()
	err = serverController.WaitForStart()
	require.NoError(t, err)
	conn, err := dbr.Open("mysql", "username:password@tcp(localhost:15200)/", nil)
	require.NoError(t, err)
	err = conn.Close()
	require.NoError(t, err)
	serverController.StopServer()
	err = serverController.WaitForClose()
	assert.NoError(t, err)
}

func TestServerBadArgs(t *testing.T) {
	env, err := sqle.CreateEnvWithSeedData()
	require.NoError(t, err)
	defer func() {
		assert.NoError(t, env.DoltDB.Close())
	}()

	tests := [][]string{
		{"-H", "127.0.0.0.1"},
		{"-H", "loclahost"},
		{"-P", "300"},
		{"-P", "90000"},
		{"-l", "everything"},
	}

	for _, test := range tests {
		t.Run(strings.Join(test, " "), func(t *testing.T) {
			serverController := NewServerController()
			go func(serverController *ServerController) {
				startServer(context.Background(), "test", "dolt sql-server", test, env, serverController)
			}(serverController)

			// In the event that a test fails, we need to prevent a test from hanging due to a running server
			err := serverController.WaitForStart()
			require.Error(t, err)
			serverController.StopServer()
			err = serverController.WaitForClose()
			assert.NoError(t, err)
		})
	}
}

func TestServerGoodParams(t *testing.T) {
	env, err := sqle.CreateEnvWithSeedData()
	require.NoError(t, err)
	defer func() {
		assert.NoError(t, env.DoltDB.Close())
	}()

	tests := []ServerConfig{
		DefaultServerConfig(),
		DefaultServerConfig().WithHost("127.0.0.1").WithPort(15400),
		DefaultServerConfig().WithHost("localhost").WithPort(15401),
		//DefaultServerConfig().WithHost("::1").WithPort(15402), // Fails on Jenkins, assuming no IPv6 support
		DefaultServerConfig().withUser("testusername").WithPort(15403),
		DefaultServerConfig().withPassword("hunter2").WithPort(15404),
		DefaultServerConfig().withTimeout(0).WithPort(15405),
		DefaultServerConfig().withTimeout(5).WithPort(15406),
		DefaultServerConfig().withLogLevel(LogLevel_Debug).WithPort(15407),
		DefaultServerConfig().withLogLevel(LogLevel_Info).WithPort(15408),
		DefaultServerConfig().withReadOnly(true).WithPort(15409),
		DefaultServerConfig().withUser("testusernamE").withPassword("hunter2").withTimeout(4).WithPort(15410),
		DefaultServerConfig().withAllowCleartextPasswords(true),
	}

	for _, test := range tests {
		t.Run(ConfigInfo(test), func(t *testing.T) {
			sc := NewServerController()
			go func(config ServerConfig, sc *ServerController) {
				_, _ = Serve(context.Background(), "0.0.0", config, sc, env)
			}(test, sc)
			err := sc.WaitForStart()
			require.NoError(t, err)
			conn, err := dbr.Open("mysql", ConnectionString(test, "dbname"), nil)
			require.NoError(t, err)
			err = conn.Close()
			require.NoError(t, err)
			sc.StopServer()
			err = sc.WaitForClose()
			assert.NoError(t, err)
		})
	}
}

func TestServerSelect(t *testing.T) {
	env, err := sqle.CreateEnvWithSeedData()
	require.NoError(t, err)
	defer func() {
		assert.NoError(t, env.DoltDB.Close())
	}()

	serverConfig := DefaultServerConfig().withLogLevel(LogLevel_Fatal).WithPort(15300)

	sc := NewServerController()
	defer sc.StopServer()
	go func() {
		_, _ = Serve(context.Background(), "0.0.0", serverConfig, sc, env)
	}()
	err = sc.WaitForStart()
	require.NoError(t, err)

	const dbName = "dolt"
	conn, err := dbr.Open("mysql", ConnectionString(serverConfig, dbName), nil)
	require.NoError(t, err)
	defer conn.Close()
	sess := conn.NewSession(nil)

	tests := []struct {
		query       func() *dbr.SelectStmt
		expectedRes []testPerson
	}{
		{func() *dbr.SelectStmt { return sess.Select("*").From("people") }, []testPerson{bill, john, rob}},
		{func() *dbr.SelectStmt { return sess.Select("*").From("people").Where("age = 32") }, []testPerson{bill}},
		{func() *dbr.SelectStmt { return sess.Select("*").From("people").Where("title = 'Senior Dufus'") }, []testPerson{bill}},
		{func() *dbr.SelectStmt { return sess.Select("*").From("people").Where("name = 'Bill Billerson'") }, []testPerson{bill}},
		{func() *dbr.SelectStmt { return sess.Select("*").From("people").Where("name = 'John Johnson'") }, []testPerson{john}},
		{func() *dbr.SelectStmt { return sess.Select("*").From("people").Where("age = 25") }, []testPerson{john}},
		{func() *dbr.SelectStmt { return sess.Select("*").From("people").Where("25 = age") }, []testPerson{john}},
		{func() *dbr.SelectStmt { return sess.Select("*").From("people").Where("is_married = false") }, []testPerson{john, rob}},
		{func() *dbr.SelectStmt { return sess.Select("*").From("people").Where("age < 30") }, []testPerson{john, rob}},
		{func() *dbr.SelectStmt { return sess.Select("*").From("people").Where("age > 24") }, []testPerson{bill, john}},
		{func() *dbr.SelectStmt { return sess.Select("*").From("people").Where("age >= 25") }, []testPerson{bill, john}},
		{func() *dbr.SelectStmt { return sess.Select("*").From("people").Where("name <= 'John Johnson'") }, []testPerson{bill, john}},
		{func() *dbr.SelectStmt { return sess.Select("*").From("people").Where("name <> 'John Johnson'") }, []testPerson{bill, rob}},
		{func() *dbr.SelectStmt {
			return sess.Select("age, is_married").From("people").Where("name = 'John Johnson'")
		}, []testPerson{{"", 25, false, ""}}},
	}

	for _, test := range tests {
		query := test.query()
		t.Run(query.Query, func(t *testing.T) {
			var peoples []testPerson
			_, err := query.LoadContext(context.Background(), &peoples)
			assert.NoError(t, err)
			assert.ElementsMatch(t, peoples, test.expectedRes)
		})
	}
}

// If a port is already in use, throw error "Port XXXX already in use."
func TestServerFailsIfPortInUse(t *testing.T) {
	serverController := NewServerController()
	server := &http.Server{
		Addr:    ":15200",
		Handler: http.DefaultServeMux,
	}
	dEnv, err := sqle.CreateEnvWithSeedData()
	require.NoError(t, err)
	defer func() {
		assert.NoError(t, dEnv.DoltDB.Close())
	}()

	var wg sync.WaitGroup
	wg.Add(1)
	go func() {
		defer wg.Done()
		server.ListenAndServe()
	}()
	go func() {
		startServer(context.Background(), "test", "dolt sql-server", []string{
			"-H", "localhost",
			"-P", "15200",
			"-u", "username",
			"-p", "password",
			"-t", "5",
			"-l", "info",
			"-r",
		}, dEnv, serverController)
	}()

	err = serverController.WaitForStart()
	require.Error(t, err)
	server.Close()
	wg.Wait()
}

type defaultBranchTest struct {
	query          *dbr.SelectStmt
	expectedRes    []testResult
	expectedErrStr string
}

func TestServerSetDefaultBranch(t *testing.T) {
	dEnv, err := sqle.CreateEnvWithSeedData()
	require.NoError(t, err)
	defer func() {
		assert.NoError(t, dEnv.DoltDB.Close())
	}()

	serverConfig := DefaultServerConfig().withLogLevel(LogLevel_Fatal).WithPort(15302)

	sc := NewServerController()
	defer sc.StopServer()
	go func() {
		_, _ = Serve(context.Background(), "0.0.0", serverConfig, sc, dEnv)
	}()
	err = sc.WaitForStart()
	require.NoError(t, err)

	const dbName = "dolt"

	defaultBranch := env.DefaultInitBranch

	conn, err := dbr.Open("mysql", ConnectionString(serverConfig, dbName), nil)
	require.NoError(t, err)
	sess := conn.NewSession(nil)

	tests := []defaultBranchTest{
		{
			query:       sess.SelectBySql("select active_branch() as branch"),
			expectedRes: []testResult{{defaultBranch}},
		},
		{
			query:       sess.SelectBySql("call dolt_checkout('-b', 'new')"),
			expectedRes: []testResult{{""}},
		},
		{
			query:       sess.SelectBySql("call dolt_checkout('-b', 'new2')"),
			expectedRes: []testResult{{""}},
		},
	}

	runDefaultBranchTests(t, tests, conn)

	conn, err = dbr.Open("mysql", ConnectionString(serverConfig, dbName), nil)
	require.NoError(t, err)
	sess = conn.NewSession(nil)

	tests = []defaultBranchTest{
		{
			query:       sess.SelectBySql("select active_branch() as branch"),
			expectedRes: []testResult{{defaultBranch}},
		},
		{
			query:       sess.SelectBySql("set GLOBAL dolt_default_branch = 'refs/heads/new'"),
			expectedRes: nil,
		},
		{
			query:       sess.SelectBySql("select active_branch() as branch"),
			expectedRes: []testResult{{"main"}},
		},
		{
			query:       sess.SelectBySql("call dolt_checkout('main')"),
			expectedRes: []testResult{{""}},
		},
	}

	runDefaultBranchTests(t, tests, conn)

	conn, err = dbr.Open("mysql", ConnectionString(serverConfig, dbName), nil)
	require.NoError(t, err)
	sess = conn.NewSession(nil)

	tests = []defaultBranchTest{
		{
			query:       sess.SelectBySql("select active_branch() as branch"),
			expectedRes: []testResult{{"new"}},
		},
		{
			query:       sess.SelectBySql("set GLOBAL dolt_default_branch = 'new2'"),
			expectedRes: nil,
		},
	}

	runDefaultBranchTests(t, tests, conn)

	conn, err = dbr.Open("mysql", ConnectionString(serverConfig, dbName), nil)
	require.NoError(t, err)
	sess = conn.NewSession(nil)

	tests = []defaultBranchTest{
		{
			query:       sess.SelectBySql("select active_branch() as branch"),
			expectedRes: []testResult{{"new2"}},
		},
	}

	runDefaultBranchTests(t, tests, conn)

	conn, err = dbr.Open("mysql", ConnectionString(serverConfig, dbName), nil)
	require.NoError(t, err)
	sess = conn.NewSession(nil)

	tests = []defaultBranchTest{
		{
			query:       sess.SelectBySql("set GLOBAL dolt_default_branch = 'doesNotExist'"),
			expectedRes: nil,
		},
	}

	runDefaultBranchTests(t, tests, conn)

	conn, err = dbr.Open("mysql", ConnectionString(serverConfig, dbName), nil)
	require.NoError(t, err)
	sess = conn.NewSession(nil)

	tests = []defaultBranchTest{
		{
<<<<<<< HEAD
			query:       sess.SelectBySql("select active_branch() as branch"),
			expectedErrStr: "cannot resolve default branch head", // TODO: should be a better error message
=======
			query:          sess.SelectBySql("select active_branch() as branch"),
			expectedErrStr: "database not found", // TODO: should be a better error message
>>>>>>> 356e376f
		},
	}

	runDefaultBranchTests(t, tests, conn)
}

func runDefaultBranchTests(t *testing.T, tests []defaultBranchTest, conn *dbr.Connection) {
	for _, test := range tests {
		t.Run(test.query.Query, func(t *testing.T) {
			var branch []testResult
			_, err := test.query.LoadContext(context.Background(), &branch)
			if test.expectedErrStr != "" {
				require.Error(t, err)
				assert.Containsf(t, err.Error(), test.expectedErrStr, "expected error string not found")
			} else {
				require.NoError(t, err)
				assert.Equal(t, test.expectedRes, branch)
			}
		})
	}
	require.NoError(t, conn.Close())
}

func TestReadReplica(t *testing.T) {
	var err error
	cwd, err := os.Getwd()
	if err != nil {
		t.Fatalf("no working directory: %s", err.Error())
	}
	defer os.Chdir(cwd)

	ctx := context.Background()

	multiSetup := testcommands.NewMultiRepoTestSetup(t.Fatal)
	defer os.RemoveAll(multiSetup.Root)
	defer multiSetup.Close()

	multiSetup.NewDB("read_replica")
	multiSetup.NewRemote("remote1")
	multiSetup.PushToRemote("read_replica", "remote1", "main")
	multiSetup.CloneDB("remote1", "source_db")

	readReplicaDbName := multiSetup.DbNames[0]
	sourceDbName := multiSetup.DbNames[1]

	localCfg, ok := multiSetup.GetEnv(readReplicaDbName).Config.GetConfig(env.LocalConfig)
	if !ok {
		t.Fatal("local config does not exist")
	}
	config.NewPrefixConfig(localCfg, env.SqlServerGlobalsPrefix).SetStrings(map[string]string{dsess.ReadReplicaRemote: "remote1", dsess.ReplicateHeads: "main,feature"})
	dsess.InitPersistedSystemVars(multiSetup.GetEnv(readReplicaDbName))

	// start server as read replica
	sc := NewServerController()
	serverConfig := DefaultServerConfig().withLogLevel(LogLevel_Fatal).WithPort(15303)

	// set socket to nil to force tcp
	serverConfig = serverConfig.WithHost("127.0.0.1").WithSocket("")

	func() {
		os.Chdir(multiSetup.DbPaths[readReplicaDbName])
		go func() {
			_, _ = Serve(context.Background(), "0.0.0", serverConfig, sc, multiSetup.GetEnv(readReplicaDbName))
		}()
		err = sc.WaitForStart()
		require.NoError(t, err)
	}()
	defer sc.StopServer()

	replicatedTable := "new_table"
	multiSetup.CreateTable(ctx, sourceDbName, replicatedTable)
	multiSetup.StageAll(sourceDbName)
	_ = multiSetup.CommitWithWorkingSet(sourceDbName)
	multiSetup.PushToRemote(sourceDbName, "remote1", "main")

	t.Run("read replica pulls multiple branches", func(t *testing.T) {
		conn, err := dbr.Open("mysql", ConnectionString(serverConfig, readReplicaDbName), nil)
		defer conn.Close()
		require.NoError(t, err)
		sess := conn.NewSession(nil)

		newBranch := "feature"
		multiSetup.NewBranch(sourceDbName, newBranch)
		multiSetup.CheckoutBranch(sourceDbName, newBranch)
		multiSetup.PushToRemote(sourceDbName, "remote1", newBranch)

		var res []int

		q := sess.SelectBySql(fmt.Sprintf("call dolt_checkout('%s')", newBranch))
		_, err = q.LoadContext(context.Background(), &res)
		require.NoError(t, err)
		assert.ElementsMatch(t, res, []int{0})
	})
}<|MERGE_RESOLUTION|>--- conflicted
+++ resolved
@@ -419,13 +419,8 @@
 
 	tests = []defaultBranchTest{
 		{
-<<<<<<< HEAD
-			query:       sess.SelectBySql("select active_branch() as branch"),
+			query:          sess.SelectBySql("select active_branch() as branch"),
 			expectedErrStr: "cannot resolve default branch head", // TODO: should be a better error message
-=======
-			query:          sess.SelectBySql("select active_branch() as branch"),
-			expectedErrStr: "database not found", // TODO: should be a better error message
->>>>>>> 356e376f
 		},
 	}
 
