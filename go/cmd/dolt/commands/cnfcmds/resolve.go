// Copyright 2019 Dolthub, Inc.
//
// Licensed under the Apache License, Version 2.0 (the "License");
// you may not use this file except in compliance with the License.
// You may obtain a copy of the License at
//
//     http://www.apache.org/licenses/LICENSE-2.0
//
// Unless required by applicable law or agreed to in writing, software
// distributed under the License is distributed on an "AS IS" BASIS,
// WITHOUT WARRANTIES OR CONDITIONS OF ANY KIND, either express or implied.
// See the License for the specific language governing permissions and
// limitations under the License.

package cnfcmds

import (
	"context"
	"strings"

	"github.com/dolthub/dolt/go/cmd/dolt/cli"
	"github.com/dolthub/dolt/go/cmd/dolt/commands"
	"github.com/dolthub/dolt/go/cmd/dolt/errhand"
	eventsapi "github.com/dolthub/dolt/go/gen/proto/dolt/services/eventsapi/v1alpha1"
	"github.com/dolthub/dolt/go/libraries/doltcore/env"
<<<<<<< HEAD
	"github.com/dolthub/dolt/go/libraries/doltcore/merge"
=======
	"github.com/dolthub/dolt/go/libraries/doltcore/env/actions"
>>>>>>> 59c86f6a
	"github.com/dolthub/dolt/go/libraries/utils/argparser"
)

var resDocumentation = cli.CommandDocumentationContent{
	ShortDesc: "Automatically resolves all conflicts taking either ours or theirs for the given tables",
	LongDesc: `
	When a merge finds conflicting changes, it documents them in the dolt_conflicts table. A conflict is between two versions: ours (the rows at the destination branch head) and theirs (the rows at the source branch head).

	dolt conflicts resolve will automatically resolve the conflicts by taking either the ours or theirs versions for each row.
`,
	Synopsis: []string{
		`--ours|--theirs {{.LessThan}}table{{.GreaterThan}}...`,
	},
}

const (
	oursFlag   = "ours"
	theirsFlag = "theirs"
)

var autoResolveStrategies = map[string]AutoResolveStrategy{
	oursFlag:   AutoResolveStrategyOurs,
	theirsFlag: AutoResolveStrategyTheirs,
}

var autoResolverParams []string

func init() {
	autoResolverParams = make([]string, 0, len(autoResolveStrategies))
	for k := range autoResolveStrategies {
		autoResolverParams = append(autoResolverParams, k)
	}
}

type ResolveCmd struct{}

// Name is returns the name of the Dolt cli command. This is what is used on the command line to invoke the command
func (cmd ResolveCmd) Name() string {
	return "resolve"
}

// Description returns a description of the command
func (cmd ResolveCmd) Description() string {
	return "Removes rows from list of conflicts"
}

func (cmd ResolveCmd) Docs() *cli.CommandDocumentation {
	ap := cmd.ArgParser()
	return cli.NewCommandDocumentation(resDocumentation, ap)
}

// EventType returns the type of the event to log
func (cmd ResolveCmd) EventType() eventsapi.ClientEventType {
	return eventsapi.ClientEventType_CONF_RESOLVE
}

func (cmd ResolveCmd) ArgParser() *argparser.ArgParser {
	ap := argparser.NewArgParser()
	ap.ArgListHelp = append(ap.ArgListHelp, [2]string{"table", "List of tables to be resolved. '.' can be used to resolve all tables."})
	ap.SupportsFlag("ours", "", "For all conflicts, take the version from our branch and resolve the conflict")
	ap.SupportsFlag("theirs", "", "For all conflicts, take the version from their branch and resolve the conflict")
	return ap
}

// Exec executes the command
func (cmd ResolveCmd) Exec(ctx context.Context, commandStr string, args []string, dEnv *env.DoltEnv) int {
	ap := cmd.ArgParser()
	help, usage := cli.HelpAndUsagePrinters(cli.CommandDocsForCommandString(commandStr, resDocumentation, ap))
	apr := cli.ParseArgsOrDie(ap, args, help)

	if dEnv.IsLocked() {
		return commands.HandleVErrAndExitCode(errhand.VerboseErrorFromError(env.ErrActiveServerLock.New(dEnv.LockFile())), usage)
	}

	var verr errhand.VerboseError
	if apr.ContainsAny(autoResolverParams...) {
		verr = autoResolve(ctx, apr, dEnv)
	} else {
		verr = errhand.BuildDError("--ours or --theirs must be supplied").SetPrintUsage().Build()
	}

	return commands.HandleVErrAndExitCode(verr, usage)
}

func autoResolve(ctx context.Context, apr *argparser.ArgParseResults, dEnv *env.DoltEnv) errhand.VerboseError {
	funcFlags := apr.FlagsEqualTo(autoResolverParams, true)

	if funcFlags.Size() > 1 {
		ff := strings.Join(autoResolverParams, ", ")
		return errhand.BuildDError("specify only one from [ %s ]", ff).SetPrintUsage().Build()
	} else if apr.NArg() == 0 {
		return errhand.BuildDError("specify at least one table to resolve conflicts").SetPrintUsage().Build()
	}

	autoResolveFlag := funcFlags.AsSlice()[0]
	autoResolveStrategy := autoResolveStrategies[autoResolveFlag]

	var err error
	tbls := apr.Args
	if len(tbls) == 1 && tbls[0] == "." {
		err = AutoResolveAll(ctx, dEnv, autoResolveStrategy)
	} else {
		err = AutoResolveTables(ctx, dEnv, autoResolveStrategy, tbls)
	}
	if err != nil {
		return errhand.BuildDError("error: failed to resolve").AddCause(err).Build()
	}
	return nil
}

<<<<<<< HEAD
func manualResolve(ctx context.Context, apr *argparser.ArgParseResults, dEnv *env.DoltEnv) errhand.VerboseError {
	args := apr.Args

	if len(args) < 2 {
		return errhand.BuildDError("at least two args are required").SetPrintUsage().Build()
	}

	root, verr := commands.GetWorkingWithVErr(dEnv)
	if verr != nil {
		return verr
	}

	tblName := args[0]

	if has, err := root.HasTable(ctx, tblName); err != nil {
		return errhand.BuildDError("error: could not read tables").AddCause(err).Build()
	} else if !has {
		return errhand.BuildDError("error: table '%s' not found", tblName).Build()
	}

	tbl, _, err := root.GetTable(ctx, tblName)
	if err != nil {
		return errhand.BuildDError("error: failed to get table '%s'", tblName).AddCause(err).Build()
	}

	sch, err := tbl.GetSchema(ctx)
	if err != nil {
		return errhand.BuildDError("error: failed to get schema").AddCause(err).Build()
	}

	keysToResolve, err := cli.ParseKeyValues(ctx, root.VRW(), sch, args[1:])
	if err != nil {
		return errhand.BuildDError("error: parsing command line").AddCause(err).Build()
	}
	if keysToResolve == nil {
		return errhand.BuildDError("no primary keys were given to be resolved").Build()
	}

	invalid, notFound, updatedTbl, err := tbl.ResolveConflicts(ctx, keysToResolve)
	if err != nil {
		return errhand.BuildDError("fatal: Failed to resolve conflicts").AddCause(err).Build()
	}
	for _, key := range invalid {
		cli.Printf("(%s) is not a valid key\n", row.TupleFmt(ctx, key.(types.Tuple)))
	}
	for _, key := range notFound {
		cli.Printf("(%s) is not the primary key of a conflicting row\n", row.TupleFmt(ctx, key.(types.Tuple)))
	}
	if updatedTbl == nil {
		return errhand.BuildDError("error: No changes were resolved").Build()
	}

	updatedHash, err := updatedTbl.HashOf()
	if err != nil {
		return errhand.BuildDError("error: failed to get table hash").AddCause(err).Build()
	}

	hash, err := tbl.HashOf()
	if err != nil {
		return errhand.BuildDError("error: failed to get table hash").AddCause(err).Build()
	}

	if hash != updatedHash {
		root, err := root.PutTable(ctx, tblName, updatedTbl)

		if err != nil {
			return errhand.BuildDError("").AddCause(err).Build()
		}

		if verr := commands.UpdateWorkingWithVErr(dEnv, root); verr != nil {
			return verr
		}
	}

	valid := len(keysToResolve) - len(invalid) - len(notFound)
	cli.Println(valid, "rows resolved successfully")
=======
func saveDocsOnResolve(ctx context.Context, dEnv *env.DoltEnv) errhand.VerboseError {
	err := actions.SaveTrackedDocsFromWorking(ctx, dEnv)
	if err != nil {
		return errhand.BuildDError("error: failed to update docs on the filesystem").AddCause(err).Build()
	}
>>>>>>> 59c86f6a
	return nil
}<|MERGE_RESOLUTION|>--- conflicted
+++ resolved
@@ -23,11 +23,6 @@
 	"github.com/dolthub/dolt/go/cmd/dolt/errhand"
 	eventsapi "github.com/dolthub/dolt/go/gen/proto/dolt/services/eventsapi/v1alpha1"
 	"github.com/dolthub/dolt/go/libraries/doltcore/env"
-<<<<<<< HEAD
-	"github.com/dolthub/dolt/go/libraries/doltcore/merge"
-=======
-	"github.com/dolthub/dolt/go/libraries/doltcore/env/actions"
->>>>>>> 59c86f6a
 	"github.com/dolthub/dolt/go/libraries/utils/argparser"
 )
 
@@ -136,91 +131,4 @@
 		return errhand.BuildDError("error: failed to resolve").AddCause(err).Build()
 	}
 	return nil
-}
-
-<<<<<<< HEAD
-func manualResolve(ctx context.Context, apr *argparser.ArgParseResults, dEnv *env.DoltEnv) errhand.VerboseError {
-	args := apr.Args
-
-	if len(args) < 2 {
-		return errhand.BuildDError("at least two args are required").SetPrintUsage().Build()
-	}
-
-	root, verr := commands.GetWorkingWithVErr(dEnv)
-	if verr != nil {
-		return verr
-	}
-
-	tblName := args[0]
-
-	if has, err := root.HasTable(ctx, tblName); err != nil {
-		return errhand.BuildDError("error: could not read tables").AddCause(err).Build()
-	} else if !has {
-		return errhand.BuildDError("error: table '%s' not found", tblName).Build()
-	}
-
-	tbl, _, err := root.GetTable(ctx, tblName)
-	if err != nil {
-		return errhand.BuildDError("error: failed to get table '%s'", tblName).AddCause(err).Build()
-	}
-
-	sch, err := tbl.GetSchema(ctx)
-	if err != nil {
-		return errhand.BuildDError("error: failed to get schema").AddCause(err).Build()
-	}
-
-	keysToResolve, err := cli.ParseKeyValues(ctx, root.VRW(), sch, args[1:])
-	if err != nil {
-		return errhand.BuildDError("error: parsing command line").AddCause(err).Build()
-	}
-	if keysToResolve == nil {
-		return errhand.BuildDError("no primary keys were given to be resolved").Build()
-	}
-
-	invalid, notFound, updatedTbl, err := tbl.ResolveConflicts(ctx, keysToResolve)
-	if err != nil {
-		return errhand.BuildDError("fatal: Failed to resolve conflicts").AddCause(err).Build()
-	}
-	for _, key := range invalid {
-		cli.Printf("(%s) is not a valid key\n", row.TupleFmt(ctx, key.(types.Tuple)))
-	}
-	for _, key := range notFound {
-		cli.Printf("(%s) is not the primary key of a conflicting row\n", row.TupleFmt(ctx, key.(types.Tuple)))
-	}
-	if updatedTbl == nil {
-		return errhand.BuildDError("error: No changes were resolved").Build()
-	}
-
-	updatedHash, err := updatedTbl.HashOf()
-	if err != nil {
-		return errhand.BuildDError("error: failed to get table hash").AddCause(err).Build()
-	}
-
-	hash, err := tbl.HashOf()
-	if err != nil {
-		return errhand.BuildDError("error: failed to get table hash").AddCause(err).Build()
-	}
-
-	if hash != updatedHash {
-		root, err := root.PutTable(ctx, tblName, updatedTbl)
-
-		if err != nil {
-			return errhand.BuildDError("").AddCause(err).Build()
-		}
-
-		if verr := commands.UpdateWorkingWithVErr(dEnv, root); verr != nil {
-			return verr
-		}
-	}
-
-	valid := len(keysToResolve) - len(invalid) - len(notFound)
-	cli.Println(valid, "rows resolved successfully")
-=======
-func saveDocsOnResolve(ctx context.Context, dEnv *env.DoltEnv) errhand.VerboseError {
-	err := actions.SaveTrackedDocsFromWorking(ctx, dEnv)
-	if err != nil {
-		return errhand.BuildDError("error: failed to update docs on the filesystem").AddCause(err).Build()
-	}
->>>>>>> 59c86f6a
-	return nil
 }