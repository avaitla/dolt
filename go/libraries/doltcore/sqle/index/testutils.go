--- conflicted
+++ resolved
@@ -15,16 +15,10 @@
 package index
 
 import (
-	"bytes"
-	"math"
-	"sort"
-
-	"github.com/dolthub/go-mysql-server/sql"
-	sqltypes "github.com/dolthub/go-mysql-server/sql/types"
-
 	"github.com/dolthub/dolt/go/libraries/doltcore/table/typed/noms"
 	"github.com/dolthub/dolt/go/store/prolly"
 	"github.com/dolthub/dolt/go/store/types"
+	"github.com/dolthub/go-mysql-server/sql"
 )
 
 func ClosedRange(tpl1, tpl2 types.Tuple) *noms.ReadRange {
@@ -218,133 +212,4 @@
 
 func DoltIndexFromSqlIndex(idx sql.Index) DoltIndex {
 	return idx.(DoltIndex)
-}
-
-// LexFloat maps the float64 into an uint64 representation in lexicographical order
-// For positive floats, we flip the signed bit
-// For negative floats, we flip all the bits
-func LexFloat(f float64) uint64 {
-	b := math.Float64bits(f)
-	if b>>63 == 0 {
-		return b ^ (1 << 63)
-	}
-	return ^b
-}
-
-// UnLexFloat maps the lexicographic uint64 representation of a float64 back into a float64
-// For positive uint64s, we flip the signed bit
-// For negative floats, we flip all the bits
-func UnLexFloat(b uint64) float64 {
-	if b>>63 == 1 {
-		b = b ^ (1 << 63)
-	} else {
-		b = ^b
-	}
-	return math.Float64frombits(b)
-}
-
-<<<<<<< HEAD
-// ZValuePoint takes a Point and interleaves the bits into a [16]byte
-// It will put the bits in this order: x_0, y_0, x_1, y_1 ... x_63, Y_63
-func ZValuePoint(p sqltypes.Point) [16]byte {
-=======
-// ZValue takes a Point and interleaves the bits into a [16]byte
-// It will put the bits in this order: x_0, y_0, x_1, y_1 ... x_63, Y_63
-func ZValue(p sqltypes.Point) [16]byte {
->>>>>>> 2d24787f
-	xLex := LexFloat(p.X)
-	yLex := LexFloat(p.Y)
-
-	res := [16]byte{}
-	for i := 0; i < 16; i++ {
-		for j := 0; j < 4; j++ {
-			x, y := byte((xLex&1)<<1), byte(yLex&1)
-			res[15-i] |= (x | y) << (2 * j)
-			xLex, yLex = xLex>>1, yLex>>1
-		}
-	}
-	return res
-}
-
-<<<<<<< HEAD
-// UnZValuePoint takes a [16]byte Z-Value and converts it back to a sql.Point
-func UnZValuePoint(z [16]byte) sqltypes.Point {
-	var x, y uint64
-	for i := 15; i >= 0; i-- {
-		zv := uint64(z[i])
-		for j := 3; j >= 0; j-- {
-			y |= (zv & 1) << (63 - (4*i + j))
-			zv >>= 1
-
-			x |= (zv & 1) << (63 - (4*i + j))
-			zv >>= 1
-		}
-	}
-	xf := UnLexFloat(x)
-	yf := UnLexFloat(y)
-	return sqltypes.Point{X: xf, Y: yf}
-}
-
-func ZSortPoint(points []sqltypes.Point) []sqltypes.Point {
-	sort.Slice(points, func(i, j int) bool {
-		zi, zj := ZValuePoint(points[i]), ZValuePoint(points[j])
-		return bytes.Compare(zi[:], zj[:]) < 0
-	})
-	return points
-}
-
-// ZValue takes a Point and interleaves the bits into a [16]byte
-// It will put the bits in this order: x_0, y_0, x_1, y_1 ... x_63, Y_63
-func ZValue(p [2]float64) string {
-	xLex := LexFloat(p[0])
-	yLex := LexFloat(p[1])
-
-	res := make([]byte, 16)
-	for i := 0; i < 16; i++ {
-		for j := 0; j < 4; j++ {
-			x, y := byte((xLex&1)<<1), byte(yLex&1)
-			res[15-i] |= (x | y) << (2 * j)
-			xLex, yLex = xLex>>1, yLex>>1
-		}
-	}
-	return string(res)
-}
-
-// UnZValue takes a [16]byte Z-Value and converts it back to a sql.Point
-func UnZValue(z string) [2]float64 {
-=======
-// UnZValue takes a [16]byte Z-Value and converts it back to a sql.Point
-func UnZValue(z [16]byte) sqltypes.Point {
->>>>>>> 2d24787f
-	var x, y uint64
-	for i := 15; i >= 0; i-- {
-		zv := uint64(z[i])
-		for j := 3; j >= 0; j-- {
-			y |= (zv & 1) << (63 - (4*i + j))
-			zv >>= 1
-
-			x |= (zv & 1) << (63 - (4*i + j))
-			zv >>= 1
-		}
-	}
-	xf := UnLexFloat(x)
-	yf := UnLexFloat(y)
-<<<<<<< HEAD
-	return [2]float64{xf, yf}
-=======
-	return sqltypes.Point{X: xf, Y: yf}
->>>>>>> 2d24787f
-}
-
-func ZSort(points []sqltypes.Point) []sqltypes.Point {
-	sort.Slice(points, func(i, j int) bool {
-<<<<<<< HEAD
-		zi, zj := ZValue([2]float64{points[i].X, points[i].Y}), ZValue([2]float64{points[j].X, points[j].Y})
-		return zi < zj
-=======
-		zi, zj := ZValue(points[i]), ZValue(points[j])
-		return bytes.Compare(zi[:], zj[:]) < 0
->>>>>>> 2d24787f
-	})
-	return points
 }