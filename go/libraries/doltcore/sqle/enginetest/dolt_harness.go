--- conflicted
+++ resolved
@@ -73,11 +73,7 @@
 
 func newDoltHarness(t *testing.T) *DoltHarness {
 	dEnv := dtestutils.CreateTestEnv()
-<<<<<<< HEAD
-	mrEnv, err := env.MultiEnvForDirectory(context.Background(), dEnv.FS, dEnv)
-=======
 	mrEnv, err := env.MultiEnvForDirectory(context.Background(), dEnv.Config.WriteableConfig(), dEnv.FS, dEnv.Version, dEnv.IgnoreLockFile, dEnv)
->>>>>>> 4031af1a
 	require.NoError(t, err)
 	b := env.GetDefaultInitBranch(dEnv.Config)
 	pro := sqle.NewDoltDatabaseProvider(b, mrEnv.FileSystem())
@@ -326,11 +322,7 @@
 	// NewDatabases must be called before NewDatabaseProvider, we grab the DoltEnvs
 	// previously created by NewDatabases and re-add them to the new MultiRepoEnv.
 	dEnv := dtestutils.CreateTestEnv()
-<<<<<<< HEAD
-	mrEnv, err := env.MultiEnvForDirectory(context.Background(), dEnv.FS, dEnv)
-=======
 	mrEnv, err := env.MultiEnvForDirectory(context.Background(), dEnv.Config.WriteableConfig(), dEnv.FS, dEnv.Version, dEnv.IgnoreLockFile, dEnv)
->>>>>>> 4031af1a
 	require.NoError(d.t, err)
 	d.multiRepoEnv = mrEnv
 	for _, db := range dbs {
