--- conflicted
+++ resolved
@@ -45,17 +45,10 @@
 	GetByNameCaseInsensitive(indexName string) (Index, bool)
 	// GetIndexByColumnNames returns whether the collection contains an index that has this exact collection and ordering of columns.
 	GetIndexByColumnNames(cols ...string) (Index, bool)
-<<<<<<< HEAD
-	// GetIndexByTags returns at most one index from this collection that covers the columns identified by the specified |tags|, in
-	// the same order. Note that this is NOT guaranteed to be the ONLY index in this collection that covers those same tags.
-	// Deprecated: Multiple indexes can cover the same column set; using this method can result in race conditions and errors
-	//             when multiple indexes cover the set of columns.
-=======
 	// GetIndexByTags returns whether the collection contains an index that has this exact collection and ordering of columns.
 	// Note that if an index collection contains multiple indexes that cover the same column tags (e.g. different index
 	// types) then this method will return one of them, but it is not guaranteed which one and can easily result in a
 	// race condition.
->>>>>>> 49fb8908
 	GetIndexByTags(tags ...uint64) (Index, bool)
 	// GetIndexesByTags returns all indexes from this collection that cover the same columns identified by |tags|, in the
 	// same order specified. This method is preferred over GetIndexByTags.
