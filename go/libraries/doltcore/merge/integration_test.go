// Copyright 2021 Dolthub, Inc.
//
// Licensed under the Apache License, Version 2.0 (the "License");
// you may not use this file except in compliance with the License.
// You may obtain a copy of the License at
//
//     http://www.apache.org/licenses/LICENSE-2.0
//
// Unless required by applicable law or agreed to in writing, software
// distributed under the License is distributed on an "AS IS" BASIS,
// WITHOUT WARRANTIES OR CONDITIONS OF ANY KIND, either express or implied.
// See the License for the specific language governing permissions and
// limitations under the License.

package merge_test

import (
	"context"
	"fmt"
	"io"
	"math/rand"
	"strconv"
	"strings"
	"testing"

	"github.com/dolthub/go-mysql-server/sql"
	"github.com/stretchr/testify/assert"
	"github.com/stretchr/testify/require"
	"golang.org/x/sync/errgroup"

	cmd "github.com/dolthub/dolt/go/cmd/dolt/commands"
	"github.com/dolthub/dolt/go/cmd/dolt/commands/cnfcmds"
	"github.com/dolthub/dolt/go/cmd/dolt/commands/engine"
	dtu "github.com/dolthub/dolt/go/libraries/doltcore/dtestutils"
	"github.com/dolthub/dolt/go/libraries/doltcore/env"
	"github.com/dolthub/dolt/go/libraries/doltcore/sqle"
)

func TestMerge(t *testing.T) {

	setupCommon := []testCommand{
		{cmd.SqlCmd{}, args{"-q", "CREATE TABLE test (pk int PRIMARY KEY, c0 int);"}},
		{cmd.AddCmd{}, args{"."}},
		{cmd.CommitCmd{}, args{"-am", "created table test"}},
	}

	tests := []struct {
		name  string
		setup []testCommand

		query    string
		expected []sql.Row
	}{
		{
			name:  "smoke test",
			query: "SELECT * FROM test;",
		},
		{
			name: "fast-forward merge",
			setup: []testCommand{
				{cmd.CheckoutCmd{}, args{"-b", "other"}},
				{cmd.SqlCmd{}, args{"-q", "INSERT INTO test VALUES (1,1),(2,2);"}},
				{cmd.CommitCmd{}, args{"-am", "added rows on other"}},
				{cmd.CheckoutCmd{}, args{env.DefaultInitBranch}},
				{cmd.MergeCmd{}, args{"other"}},
			},
			query: "SELECT * FROM test",
			expected: []sql.Row{
				{int32(1), int32(1)},
				{int32(2), int32(2)},
			},
		},
		{
			name: "three-way merge",
			setup: []testCommand{
				{cmd.BranchCmd{}, args{"other"}},
				{cmd.SqlCmd{}, args{"-q", "INSERT INTO test VALUES (11,11),(22,22);"}},
				{cmd.CommitCmd{}, args{"-am", "added rows on main"}},
				{cmd.CheckoutCmd{}, args{"other"}},
				{cmd.SqlCmd{}, args{"-q", "INSERT INTO test VALUES (1,1),(2,2);"}},
				{cmd.CommitCmd{}, args{"-am", "added rows on other"}},
				{cmd.CheckoutCmd{}, args{env.DefaultInitBranch}},
				{cmd.MergeCmd{}, args{"other"}},
			},
			query: "SELECT * FROM test",
			expected: []sql.Row{
				{int32(1), int32(1)},
				{int32(2), int32(2)},
				{int32(11), int32(11)},
				{int32(22), int32(22)},
			},
		},
		{
			name: "create the same table schema, with different row data, on two branches",
			setup: []testCommand{
				{cmd.BranchCmd{}, args{"other"}},
				{cmd.SqlCmd{}, args{"-q", "CREATE TABLE quiz (pk varchar(120) primary key);"}},
				{cmd.SqlCmd{}, args{"-q", "INSERT INTO quiz VALUES ('a'),('b'),('c');"}},
				{cmd.AddCmd{}, []string{"."}},
				{cmd.CommitCmd{}, args{"-am", "added rows on main"}},
				{cmd.CheckoutCmd{}, args{"other"}},
				{cmd.SqlCmd{}, args{"-q", "CREATE TABLE quiz (pk varchar(120) primary key);"}},
				{cmd.AddCmd{}, []string{"."}},
				{cmd.SqlCmd{}, args{"-q", "INSERT INTO quiz VALUES ('x'),('y'),('z');"}},
				{cmd.CommitCmd{}, args{"-am", "added rows on other"}},
				{cmd.CheckoutCmd{}, args{env.DefaultInitBranch}},
				{cmd.MergeCmd{}, args{"other"}},
			},
			query: "SELECT * FROM quiz ORDER BY pk",
			expected: []sql.Row{
				{"a"},
				{"b"},
				{"c"},
				{"x"},
				{"y"},
				{"z"},
			},
		},
	}

	for _, test := range tests {
		t.Run(test.name, func(t *testing.T) {
			ctx := context.Background()
			dEnv := dtu.CreateTestEnv()
			defer dEnv.DoltDB.Close()

			for _, tc := range setupCommon {
				tc.exec(t, ctx, dEnv)
			}
			for _, tc := range test.setup {
				tc.exec(t, ctx, dEnv)
			}

			root, err := dEnv.WorkingRoot(ctx)
			require.NoError(t, err)
			actRows, err := sqle.ExecuteSelect(dEnv, root, test.query)
			require.NoError(t, err)

			require.Equal(t, len(test.expected), len(actRows))
			for i := range test.expected {
				assert.Equal(t, test.expected[i], actRows[i])
			}
		})
	}
}

func TestMergeConflicts(t *testing.T) {

	setupCommon := []testCommand{
		{cmd.SqlCmd{}, args{"-q", "CREATE TABLE test (pk int PRIMARY KEY, c0 int);"}},
		{cmd.AddCmd{}, []string{"."}},
		{cmd.CommitCmd{}, args{"-am", "created table test"}},
	}

	tests := []struct {
		name  string
		setup []testCommand

		query    string
		expected []sql.Row
	}{
		{
			name: "conflict on merge",
			setup: []testCommand{
				{cmd.CheckoutCmd{}, args{"-b", "other"}},
				{cmd.SqlCmd{}, args{"-q", "INSERT INTO test VALUES (1,1),(2,2);"}},
				{cmd.CommitCmd{}, args{"-am", "added rows on other"}},
				{cmd.CheckoutCmd{}, args{env.DefaultInitBranch}},
				{cmd.SqlCmd{}, args{"-q", "INSERT INTO test VALUES (1,11),(2,22);"}},
				{cmd.CommitCmd{}, args{"-am", "added the same rows on main"}},
				{cmd.MergeCmd{}, args{"other"}},
			},
			query: "SELECT * FROM dolt_conflicts",
			expected: []sql.Row{
				{"test", uint64(2)},
			},
		},
		{
			name: "conflict on merge, resolve with ours",
			setup: []testCommand{
				{cmd.CheckoutCmd{}, args{"-b", "other"}},
				{cmd.SqlCmd{}, args{"-q", "INSERT INTO test VALUES (1,1),(2,2);"}},
				{cmd.AddCmd{}, []string{"."}},
				{cmd.CommitCmd{}, args{"-am", "added rows on other"}},
				{cmd.CheckoutCmd{}, args{env.DefaultInitBranch}},
				{cmd.SqlCmd{}, args{"-q", "INSERT INTO test VALUES (1,11),(2,22);"}},
				{cmd.CommitCmd{}, args{"-am", "added the same rows on main"}},
				{cmd.MergeCmd{}, args{"other"}},
				{cnfcmds.ResolveCmd{}, args{"--ours", "test"}},
			},
			query: "SELECT * FROM test",
			expected: []sql.Row{
				{int32(1), int32(11)},
				{int32(2), int32(22)},
			},
		},
		{
			name: "conflict on merge, no table in ancestor",
			setup: []testCommand{
				{cmd.CheckoutCmd{}, args{"-b", "other"}},
				{cmd.SqlCmd{}, args{"-q", "CREATE TABLE quiz (pk int PRIMARY KEY, c0 int);"}},
				{cmd.SqlCmd{}, args{"-q", "INSERT INTO quiz VALUES (1,1),(2,2);"}},
				{cmd.AddCmd{}, []string{"."}},
				{cmd.CommitCmd{}, args{"-am", "added rows on other"}},
				{cmd.CheckoutCmd{}, args{env.DefaultInitBranch}},
				{cmd.SqlCmd{}, args{"-q", "CREATE TABLE quiz (pk int PRIMARY KEY, c0 int);"}},
				{cmd.SqlCmd{}, args{"-q", "INSERT INTO quiz VALUES (1,11),(2,22);"}},
				{cmd.AddCmd{}, []string{"."}},
				{cmd.CommitCmd{}, args{"-am", "added the same rows on main"}},
				{cmd.MergeCmd{}, args{"other"}},
			},
			query: "SELECT * FROM dolt_conflicts",
			expected: []sql.Row{
				{"quiz", uint64(2)},
			},
		},
		{
			name: "conflict on merge, no table in ancestor, resolve with theirs",
			setup: []testCommand{
				{cmd.CheckoutCmd{}, args{"-b", "other"}},
				{cmd.SqlCmd{}, args{"-q", "CREATE TABLE quiz (pk int PRIMARY KEY, c0 int);"}},
				{cmd.SqlCmd{}, args{"-q", "INSERT INTO quiz VALUES (1,1),(2,2);"}},
				{cmd.AddCmd{}, []string{"."}},
				{cmd.CommitCmd{}, args{"-am", "added rows on other"}},
				{cmd.CheckoutCmd{}, args{env.DefaultInitBranch}},
				{cmd.SqlCmd{}, args{"-q", "CREATE TABLE quiz (pk int PRIMARY KEY, c0 int);"}},
				{cmd.SqlCmd{}, args{"-q", "INSERT INTO quiz VALUES (1,11),(2,22);"}},
				{cmd.AddCmd{}, []string{"."}},
				{cmd.CommitCmd{}, args{"-am", "added the same rows on main"}},
				{cmd.MergeCmd{}, args{"other"}},
				{cnfcmds.ResolveCmd{}, args{"--theirs", "quiz"}},
			},
			query: "SELECT * FROM quiz",
			expected: []sql.Row{
				{int32(1), int32(1)},
				{int32(2), int32(2)},
			},
		},
	}

	for _, test := range tests {
		t.Run(test.name, func(t *testing.T) {
			ctx := context.Background()
			dEnv := dtu.CreateTestEnv()
			defer dEnv.DoltDB.Close()

			for _, tc := range setupCommon {
				tc.exec(t, ctx, dEnv)
			}
			for _, tc := range test.setup {
				tc.exec(t, ctx, dEnv)
			}

			root, err := dEnv.WorkingRoot(ctx)
			require.NoError(t, err)
			actRows, err := sqle.ExecuteSelect(dEnv, root, test.query)
			require.NoError(t, err)

			require.Equal(t, len(test.expected), len(actRows))
			for i := range test.expected {
				assert.Equal(t, test.expected[i], actRows[i])
			}
		})
	}
}

const (
	concurrentScale   = 10_000
	concurrentIters   = 100
	concurrentThreads = 8
	concurrentTable   = "CREATE TABLE concurrent (" +
		"  id int NOT NULL," +
		"  c0 int NOT NULL," +
		"  c1 int NOT NULL," +
		"  PRIMARY KEY (id)," +
		"  KEY `idx0` (c0)," +
		"  KEY `idx1` (c1, c0)" +
		");"
)

// TestMergeConcurrency runs current merges via
// concurrent SQL transactions.
func TestMergeConcurrency(t *testing.T) {
	ctx := context.Background()
	dEnv := setupConcurrencyTest(t, ctx)
<<<<<<< HEAD
	defer dEnv.DoltDB.Close()
	eng := engineFromEnvironment(ctx, dEnv)
=======
	_, eng := engineFromEnvironment(ctx, dEnv)
>>>>>>> 4b2fc34a

	eg, ctx := errgroup.WithContext(ctx)
	for i := 0; i < concurrentThreads; i++ {
		seed := i
		eg.Go(func() error {
			return runConcurrentTxs(ctx, eng, seed)
		})
	}
	assert.NoError(t, eg.Wait())
}

func runConcurrentTxs(ctx context.Context, eng *engine.SqlEngine, seed int) error {
	sess, err := eng.NewDoltSession(ctx, sql.NewBaseSession())
	if err != nil {
		return err
	}
	sctx := sql.NewContext(ctx, sql.WithSession(sess))
	sctx.SetCurrentDatabase("dolt")
	sctx.Session.SetClient(sql.Client{User: "root", Address: "%"})

	rnd := rand.New(rand.NewSource(int64(seed)))
	zipf := rand.NewZipf(rnd, 1.1, 1.0, concurrentScale)

	for i := 0; i < concurrentIters; i++ {
		if err := executeQuery(sctx, eng, "BEGIN"); err != nil {
			return err
		}

		id := zipf.Uint64()
		sum := fmt.Sprintf("SELECT sum(c0), sum(c1) "+
			"FROM concurrent WHERE id BETWEEN %d AND %d", id, id+10)
		update := fmt.Sprintf("UPDATE concurrent "+
			"SET c0 = c0 + %d, c1 = c1 + %d WHERE id = %d",
			seed, seed, id)

		if err := executeQuery(sctx, eng, sum); err != nil {
			return err
		}
		if err := executeQuery(sctx, eng, update); err != nil {
			return err
		}
		if err := executeQuery(sctx, eng, sum); err != nil {
			return err
		}
		if err := executeQuery(sctx, eng, "COMMIT"); err != nil {
			// allow serialization errors
			if !sql.ErrLockDeadlock.Is(err) {
				return err
			}
		}
	}
	return nil
}

func setupConcurrencyTest(t *testing.T, ctx context.Context) (dEnv *env.DoltEnv) {
	dEnv = dtu.CreateTestEnv()

	dbName, eng := engineFromEnvironment(ctx, dEnv)
	sqlCtx, err := eng.NewLocalContext(ctx)
	require.NoError(t, err)
	sqlCtx.SetCurrentDatabase(dbName)

	require.NoError(t, executeQuery(sqlCtx, eng, concurrentTable))
	require.NoError(t, executeQuery(sqlCtx, eng, generateTestData()))
	return
}

func engineFromEnvironment(ctx context.Context, dEnv *env.DoltEnv) (dbName string, eng *engine.SqlEngine) {
	mrEnv, err := env.MultiEnvForDirectory(ctx, dEnv.Config.WriteableConfig(), dEnv.FS, dEnv.Version, dEnv.IgnoreLockFile, dEnv)
	if err != nil {
		panic(err)
	}

	eng, err = engine.NewSqlEngine(ctx, mrEnv, engine.FormatNull, &engine.SqlEngineConfig{
		IsReadOnly: false,
		ServerUser: "root",
		ServerHost: "localhost",
		Autocommit: true,
	})
	if err != nil {
		panic(err)
	}

	return mrEnv.GetFirstDatabase(), eng
}

func executeQuery(ctx *sql.Context, eng *engine.SqlEngine, query string) error {
	_, iter, err := eng.Query(ctx, query)
	if err != nil {
		return err
	}
	for {
		_, err = iter.Next(ctx)
		if err == io.EOF {
			break
		}
		if err != nil {
			return err
		}
	}
	return iter.Close(ctx) // tx commit
}

func generateTestData() string {
	var sb strings.Builder
	sb.WriteString("INSERT INTO concurrent VALUES ")
	sb.WriteString("(0, 0, 0")
	for i := 1; i < concurrentScale; i++ {
		c0 := rand.Intn(concurrentScale)
		c1 := rand.Intn(concurrentScale)
		sb.WriteString("), (")
		sb.WriteString(strconv.Itoa(i))
		sb.WriteString(", ")
		sb.WriteString(strconv.Itoa(c0))
		sb.WriteString(", ")
		sb.WriteString(strconv.Itoa(c1))
	}
	sb.WriteString(");")
	return sb.String()
}<|MERGE_RESOLUTION|>--- conflicted
+++ resolved
@@ -283,12 +283,8 @@
 func TestMergeConcurrency(t *testing.T) {
 	ctx := context.Background()
 	dEnv := setupConcurrencyTest(t, ctx)
-<<<<<<< HEAD
 	defer dEnv.DoltDB.Close()
-	eng := engineFromEnvironment(ctx, dEnv)
-=======
 	_, eng := engineFromEnvironment(ctx, dEnv)
->>>>>>> 4b2fc34a
 
 	eg, ctx := errgroup.WithContext(ctx)
 	for i := 0; i < concurrentThreads; i++ {
