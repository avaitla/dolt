// Copyright 2019 Liquidata, Inc.
//
// Licensed under the Apache License, Version 2.0 (the "License");
// you may not use this file except in compliance with the License.
// You may obtain a copy of the License at
//
//     http://www.apache.org/licenses/LICENSE-2.0
//
// Unless required by applicable law or agreed to in writing, software
// distributed under the License is distributed on an "AS IS" BASIS,
// WITHOUT WARRANTIES OR CONDITIONS OF ANY KIND, either express or implied.
// See the License for the specific language governing permissions and
// limitations under the License.
//
// This file incorporates work covered by the following copyright and
// permission notice:
//
// Copyright 2016 Attic Labs, Inc. All rights reserved.
// Licensed under the Apache License, version 2.0:
// http://www.apache.org/licenses/LICENSE-2.0

// Package suite implements a performance test suite for Noms, intended for
// measuring and reporting long running tests.
//
// Usage is similar to testify's suite:
//  1. Define a test suite struct which inherits from suite.PerfSuite.
//  2. Define methods on that struct that start with the word "Test", optionally
//     followed by digits, then followed a non-empty capitalized string.
//  3. Call suite.Run with an instance of that struct.
//  4. Run go test with the -perf <path to noms db> flag.
//
// Flags:
//  -perf.mem      Backs the database by a memory store, instead of nbs.
//  -perf.prefix   Gives the dataset IDs for test results a prefix.
//  -perf.repeat   Sets how many times tests are repeated ("reps").
//  -perf.run      Only run tests that match a regex (case insensitive).
//  -perf.testdata Sets a custom path to the Noms testdata directory.
//
// PerfSuite also supports testify/suite style Setup/TearDown methods:
//  Setup/TearDownSuite is called exactly once.
//  Setup/TearDownRep   is called for each repetition of the test runs, i.e. -perf.repeat times.
//  Setup/TearDownTest  is called for every test.
//
// Test results are written to Noms, along with a dump of the environment they were recorded in.
//
// Test names are derived from that "non-empty capitalized string": "Test" is omitted because it's
// redundant, and leading digits are omitted to allow for manual test ordering. For example:
//
//  > cat ./samples/go/csv/csv-import/perf_test.go
//  type perfSuite {
//    suite.PerfSuite
//  }
//
//  func (s *perfSuite) TestFoo() { ... }
//  func (s *perfSuite) TestZoo() { ... }
//  func (s *perfSuite) Test01Qux() { ... }
//  func (s *perfSuite) Test02Bar() { ... }
//
//  func TestPerf(t *testing.T) {
//    suite.Run("csv-import", t, &perfSuite{})
//  }
//
//  > noms serve &
//  > go test -v ./samples/go/csv/... -perf http://localhost:8000 -perf.repeat 3
//  (perf) RUN(1/3) Test01Qux (recorded as "Qux")
//  (perf) PASS:    Test01Qux (5s, paused 15s, total 20s)
//  (perf) RUN(1/3) Test02Bar (recorded as "Bar")
//  (perf) PASS:    Test02Bar (15s, paused 2s, total 17s)
//  (perf) RUN(1/3) TestFoo (recorded as "Foo")
//  (perf) PASS:    TestFoo (10s, paused 1s, total 11s)
//  (perf) RUN(1/3) TestZoo (recorded as "Zoo")
//  (perf) PASS:    TestZoo (1s, paused 42s, total 43s)
//  ...
//
//  > noms show http://localhost:8000::csv-import
//  {
//    environment: ...
//    tests: [{
//      "Bar": {elapsed: 15s, paused: 2s,  total: 17s},
//      "Foo": {elapsed: 10s, paused: 1s,  total: 11s},
//      "Qux": {elapsed: 5s,  paused: 15s, total: 20s},
//      "Zoo": {elapsed: 1s,  paused: 42s, total: 43s},
//    }, ...]
//    ...
//  }
package suite

import (
	"bytes"
	"context"
	"flag"
	"fmt"
	"io"
	"io/ioutil"
	"os"
	"os/exec"
	"path"
	"path/filepath"
	"reflect"
	"regexp"
	"strings"
	"testing"
	"time"

	"github.com/google/uuid"
	"github.com/shirou/gopsutil/cpu"
	"github.com/shirou/gopsutil/disk"
	"github.com/shirou/gopsutil/host"
	"github.com/shirou/gopsutil/mem"
	"github.com/stretchr/testify/assert"
	testifySuite "github.com/stretchr/testify/suite"

	"github.com/liquidata-inc/dolt/go/libraries/utils/osutil"
	"github.com/liquidata-inc/dolt/go/store/chunks"
	"github.com/liquidata-inc/dolt/go/store/datas"
	"github.com/liquidata-inc/dolt/go/store/marshal"
	"github.com/liquidata-inc/dolt/go/store/spec"
	"github.com/liquidata-inc/dolt/go/store/types"
)

var (
	perfFlag         = flag.String("perf", "", "The database to write perf tests to. If this isn't specified, perf tests are skipped. If you want a dry run, use \"mem\" as a database")
	perfMemFlag      = flag.Bool("perf.mem", false, "Back the test database by a memory store, not nbs. This will affect test timing, but it's provided in case you're low on disk space")
	perfPrefixFlag   = flag.String("perf.prefix", "", `Prefix for the dataset IDs where results are written. For example, a prefix of "foo/" will write test datasets like "foo/csv-import" instead of just "csv-import"`)
	perfRepeatFlag   = flag.Int("perf.repeat", 1, "The number of times to repeat each perf test")
	perfRunFlag      = flag.String("perf.run", "", "Only run perf tests that match a regular expression")
	perfTestdataFlag = flag.String("perf.testdata", "", "Path to the noms testdata directory. By default this is ../testdata relative to the noms directory")
	testNamePattern  = regexp.MustCompile("^Test[0-9]*([A-Z].*$)")
)

// PerfSuite is the core of the perf testing suite. See package documentation for details.
type PerfSuite struct {
	// T is the testing.T instance set when the suite is passed into Run.
	T *testing.T

	// W is the io.Writer to write test output, which only outputs if the verbose flag is set.
	W io.Writer

	// AtticLabs is the path to the attic-labs directory (e.g. /path/to/go/src/github.com/attic-labs).
	AtticLabs string

	// Testdata is the path to the testdata directory - typically /path/to/go/src/github.com/attic-labs, but it can be overridden with the -perf.testdata flag.
	Testdata string

	// Database is a Noms database that tests can use for reading and writing. State is persisted across a single Run of a suite.
	Database datas.Database

	// DatabaseSpec is the Noms spec of Database (typically a localhost URL).
	DatabaseSpec string

	tempFiles []*os.File
	tempDirs  []string
	paused    time.Duration
	datasetID string
}

// SetupRepSuite has a SetupRep method, which runs every repetition of the test, i.e. -perf.repeat times in total.
type SetupRepSuite interface {
	SetupRep()
}

// TearDownRepSuite has a TearDownRep method, which runs every repetition of the test, i.e. -perf.repeat times in total.
type TearDownRepSuite interface {
	TearDownRep()
}

type perfSuiteT interface {
	Suite() *PerfSuite
}

type environment struct {
	DiskUsages map[string]disk.UsageStat
	Cpus       map[int]cpu.InfoStat
	Mem        mem.VirtualMemoryStat
	Host       host.InfoStat
	Partitions map[string]disk.PartitionStat
}

type timeInfo struct {
	elapsed, paused, total time.Duration
}

type testRep map[string]timeInfo

type nopWriter struct{}

func (r nopWriter) Write(p []byte) (int, error) {
	return len(p), nil
}

// Run runs suiteT and writes results to dataset datasetID in the database given by the -perf command line flag.
func Run(datasetID string, t *testing.T, suiteT perfSuiteT) {
	assert := assert.New(t)

	if !assert.NotEqual("", datasetID) {
		return
	}

	// Piggy-back off the go test -v flag.
	verboseFlag := flag.Lookup("test.v")
	assert.NotNil(verboseFlag)
	verbose := verboseFlag.Value.(flag.Getter).Get().(bool)

	if *perfFlag == "" {
		if verbose {
			fmt.Printf("(perf) Skipping %s, -perf flag not set\n", datasetID)
		}
		return
	}

	suite := suiteT.Suite()
	suite.T = t
	if verbose {
		suite.W = os.Stdout
	} else {
		suite.W = nopWriter{}
	}

	id, _ := uuid.NewUUID()
	suite.AtticLabs = filepath.Join(os.TempDir(), "attic-labs", "noms", "suite", id.String())
	suite.Testdata = *perfTestdataFlag
	if suite.Testdata == "" {
		suite.Testdata = filepath.Join(suite.AtticLabs, "testdata")
	}

	// Clean up temporary directories/files last.
	defer func() {
		for _, f := range suite.tempFiles {
			f.Close()
			os.Remove(f.Name())
		}
		for _, d := range suite.tempDirs {
			os.RemoveAll(d)
		}
	}()

	suite.datasetID = datasetID

	// This is the database the perf test results are written to.
	sp, err := spec.ForDatabase(*perfFlag)
	if !assert.NoError(err) {
		return
	}
	defer sp.Close()

	// List of test runs, each a map of test name => timing info.
	testReps := make([]testRep, *perfRepeatFlag)

	// Note: the default value of perfRunFlag is "", which is actually a valid
	// regular expression that matches everything.
	perfRunRe, err := regexp.Compile("(?i)" + *perfRunFlag)
	if !assert.NoError(err, `Invalid regular expression "%s"`, *perfRunFlag) {
		return
	}

	defer func() {
		db := sp.GetDatabase(context.Background())

		reps := make([]types.Value, *perfRepeatFlag)
		for i, rep := range testReps {
			timesSlice := types.ValueSlice{}
			for name, info := range rep {
<<<<<<< HEAD
				timesSlice = append(timesSlice, types.String(name), types.NewStruct(db.Format(), "", types.StructData{
=======
				st, err := types.NewStruct(types.Format_7_18, "", types.StructData{
>>>>>>> 55c2412d
					"elapsed": types.Float(info.elapsed.Nanoseconds()),
					"paused":  types.Float(info.paused.Nanoseconds()),
					"total":   types.Float(info.total.Nanoseconds()),
				})

				assert.NoError(err)
				timesSlice = append(timesSlice, types.String(name), st)
			}
			reps[i], err = types.NewMap(context.Background(), db, timesSlice...)
		}

<<<<<<< HEAD
		record := types.NewStruct(db.Format(), "", map[string]types.Value{
=======
		l, err := types.NewList(context.Background(), db, reps...)
		assert.NoError(err)
		record, err := types.NewStruct(types.Format_7_18, "", map[string]types.Value{
>>>>>>> 55c2412d
			"environment":      suite.getEnvironment(db),
			"nomsRevision":     types.String(suite.getGitHead(path.Join(suite.AtticLabs, "noms"))),
			"testdataRevision": types.String(suite.getGitHead(suite.Testdata)),
			"reps":             l,
		})

		ds, err := db.GetDataset(context.Background(), *perfPrefixFlag+datasetID)
		assert.NoError(err)
		_, err = db.CommitValue(context.Background(), ds, record)
		assert.NoError(err)
	}()

	if t, ok := suiteT.(testifySuite.SetupAllSuite); ok {
		t.SetupSuite()
	}

	for repIdx := 0; repIdx < *perfRepeatFlag; repIdx++ {
		testReps[repIdx] = testRep{}

		storage := &chunks.MemoryStorage{}
		memCS := storage.NewView()
		suite.DatabaseSpec = "mem://"
		suite.Database = datas.NewDatabase(memCS)
		defer suite.Database.Close()

		if t, ok := suiteT.(SetupRepSuite); ok {
			t.SetupRep()
		}

		for t, mIdx := reflect.TypeOf(suiteT), 0; mIdx < t.NumMethod(); mIdx++ {
			m := t.Method(mIdx)

			parts := testNamePattern.FindStringSubmatch(m.Name)
			if parts == nil {
				continue
			}

			recordName := parts[1]
			if !perfRunRe.MatchString(recordName) && !perfRunRe.MatchString(m.Name) {
				continue
			}

			if _, ok := testReps[repIdx][recordName]; ok {
				assert.Fail(`Multiple tests are named "%s"`, recordName)
				continue
			}

			if verbose {
				fmt.Printf("(perf) RUN(%d/%d) %s (as \"%s\")\n", repIdx+1, *perfRepeatFlag, m.Name, recordName)
			}

			if t, ok := suiteT.(testifySuite.SetupTestSuite); ok {
				t.SetupTest()
			}

			start := time.Now()
			suite.paused = 0

			err := callSafe(m.Name, m.Func, suiteT)

			total := time.Since(start)
			elapsed := total - suite.paused

			if verbose && err == nil {
				fmt.Printf("(perf) PASS:    %s (%s, paused for %s, total %s)\n", m.Name, elapsed, suite.paused, total)
			} else if err != nil {
				fmt.Printf("(perf) FAIL:    %s (%s, paused for %s, total %s)\n", m.Name, elapsed, suite.paused, total)
				fmt.Println(err)
			}

			if osutil.IsWindows && elapsed == 0 {
				elapsed = 1
				total = 1
			}
			testReps[repIdx][recordName] = timeInfo{elapsed, suite.paused, total}

			if t, ok := suiteT.(testifySuite.TearDownTestSuite); ok {
				t.TearDownTest()
			}
		}

		if t, ok := suiteT.(TearDownRepSuite); ok {
			t.TearDownRep()
		}
	}

	if t, ok := suiteT.(testifySuite.TearDownAllSuite); ok {
		t.TearDownSuite()
	}
}

func (suite *PerfSuite) Suite() *PerfSuite {
	return suite
}

// NewAssert returns the assert.Assertions instance for this test.
func (suite *PerfSuite) NewAssert() *assert.Assertions {
	return assert.New(suite.T)
}

// TempFile creates a temporary file, which will be automatically cleaned up by
// the perf test suite. Files will be prefixed with the test's dataset ID
func (suite *PerfSuite) TempFile() *os.File {
	f, err := ioutil.TempFile("", suite.tempPrefix())
	assert.NoError(suite.T, err)
	suite.tempFiles = append(suite.tempFiles, f)
	return f
}

// TempDir creates a temporary directory, which will be automatically cleaned
// up by the perf test suite. Directories will be prefixed with the test's
// dataset ID.
func (suite *PerfSuite) TempDir() string {
	d, err := ioutil.TempDir("", suite.tempPrefix())
	assert.NoError(suite.T, err)
	suite.tempDirs = append(suite.tempDirs, d)
	return d
}

func (suite *PerfSuite) tempPrefix() string {
	sep := fmt.Sprintf("%c", os.PathSeparator)
	return strings.Replace(fmt.Sprintf("perf.%s.", suite.datasetID), sep, ".", -1)
}

// Pause pauses the test timer while fn is executing. Useful for omitting long setup code (e.g. copying files) from the test elapsed time.
func (suite *PerfSuite) Pause(fn func()) {
	start := time.Now()
	fn()
	suite.paused += time.Since(start)
}

// OpenGlob opens the concatenation of all files that match pattern, returned
// as []io.Reader so it can be used immediately with io.MultiReader.
//
// Large CSV files in testdata are broken up into foo.a, foo.b, etc to get
// around GitHub file size restrictions.
func (suite *PerfSuite) OpenGlob(pattern ...string) []io.Reader {
	assert := suite.NewAssert()

	glob, err := filepath.Glob(path.Join(pattern...))
	assert.NoError(err)

	files := make([]io.Reader, len(glob))
	for i, m := range glob {
		f, err := os.Open(m)
		assert.NoError(err)
		files[i] = f
	}

	return files
}

// CloseGlob closes all of the files, designed to be used with OpenGlob.
func (suite *PerfSuite) CloseGlob(files []io.Reader) {
	assert := suite.NewAssert()
	for _, f := range files {
		assert.NoError(f.(*os.File).Close())
	}
}

func callSafe(name string, fun reflect.Value, args ...interface{}) (err error) {
	defer func() {
		if r := recover(); r != nil {
			err = r.(error)
		}
	}()

	funArgs := make([]reflect.Value, len(args))
	for i, arg := range args {
		funArgs[i] = reflect.ValueOf(arg)
	}

	fun.Call(funArgs)
	return
}

func (suite *PerfSuite) getEnvironment(vrw types.ValueReadWriter) types.Value {
	assert := suite.NewAssert()

	env := environment{
		DiskUsages: map[string]disk.UsageStat{},
		Cpus:       map[int]cpu.InfoStat{},
		Partitions: map[string]disk.PartitionStat{},
	}

	partitions, err := disk.Partitions(false)
	assert.NoError(err)
	for _, p := range partitions {
		usage, err := disk.Usage(p.Mountpoint)
		assert.NoError(err)
		env.DiskUsages[p.Mountpoint] = *usage
		env.Partitions[p.Device] = p
	}

	cpus, err := cpu.Info()
	assert.NoError(err)
	for i, c := range cpus {
		env.Cpus[i] = c
	}

	mem, err := mem.VirtualMemory()
	assert.NoError(err)
	env.Mem = *mem

	hostInfo, err := host.Info()
	assert.NoError(err)
	env.Host = *hostInfo

	envStruct, err := marshal.Marshal(context.Background(), vrw, env)
	assert.NoError(err)
	return envStruct
}

func (suite *PerfSuite) getGitHead(dir string) string {
	stdout := &bytes.Buffer{}
	cmd := exec.Command("git", "rev-parse", "HEAD")
	cmd.Stdout = stdout
	cmd.Dir = dir
	if err := cmd.Run(); err != nil {
		return ""
	}
	return strings.TrimSpace(stdout.String())
}<|MERGE_RESOLUTION|>--- conflicted
+++ resolved
@@ -260,11 +260,7 @@
 		for i, rep := range testReps {
 			timesSlice := types.ValueSlice{}
 			for name, info := range rep {
-<<<<<<< HEAD
-				timesSlice = append(timesSlice, types.String(name), types.NewStruct(db.Format(), "", types.StructData{
-=======
-				st, err := types.NewStruct(types.Format_7_18, "", types.StructData{
->>>>>>> 55c2412d
+				st, err := types.NewStruct(db.Format(), "", types.StructData{
 					"elapsed": types.Float(info.elapsed.Nanoseconds()),
 					"paused":  types.Float(info.paused.Nanoseconds()),
 					"total":   types.Float(info.total.Nanoseconds()),
@@ -276,13 +272,9 @@
 			reps[i], err = types.NewMap(context.Background(), db, timesSlice...)
 		}
 
-<<<<<<< HEAD
-		record := types.NewStruct(db.Format(), "", map[string]types.Value{
-=======
 		l, err := types.NewList(context.Background(), db, reps...)
 		assert.NoError(err)
-		record, err := types.NewStruct(types.Format_7_18, "", map[string]types.Value{
->>>>>>> 55c2412d
+		record, err := types.NewStruct(db.Format(), "", map[string]types.Value{
 			"environment":      suite.getEnvironment(db),
 			"nomsRevision":     types.String(suite.getGitHead(path.Join(suite.AtticLabs, "noms"))),
 			"testdataRevision": types.String(suite.getGitHead(suite.Testdata)),
